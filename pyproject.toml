[tool.poetry]
name = "genesis"
<<<<<<< HEAD
version = "0.5.0"
=======
version = "0.4.1"
>>>>>>> 8a3710c8
description = "Implementation of FreeSWITCH Event Socket protocol with asyncio"
authors = ["Vitor <vitor.hov@gmail.com>"]
license = "MIT"
repository = "https://github.com/Otoru/Genesis"
readme = "README.md"
homepage = "https://github.com/Otoru/Genesis#readme"
classifiers = [
    "Development Status :: 3 - Alpha",
    "License :: OSI Approved :: MIT License",
    "Intended Audience :: Developers",
    "Intended Audience :: Information Technology",
    "Intended Audience :: Telecommunications Industry",
    "Programming Language :: Python :: 3.10",
    "Programming Language :: Python :: 3.11",
    "Programming Language :: Python :: 3.12",
    "Topic :: Communications :: Telephony",
    "Topic :: Software Development",
]
exclude = ["tests"]

[tool.poetry.dependencies]
python = ">=3.10,<4.0"
rich = "^13.7.1"
typer = "^0.12.3"
watchdog = "^4.0.2"

[tool.poetry.group.dev.dependencies]
pytest = "^7.1.0"
black = "^22.1.0"
pytest-asyncio = "^0.18.2"
pytest-cov = "^3.0.0"
tox = "^3.24.5"
mock = "^4.0.3"

[tool.poetry.scripts]
genesis = "genesis.cli:app"

[tool.pytest.ini_options]
addopts = "--no-cov -vvv -x --full-trace --disable-pytest-warnings"
asyncio_mode = "auto"

[build-system]
requires = ["poetry-core>=1.0.0"]
build-backend = "poetry.core.masonry.api"

[tool.poetry.urls]
"Bug Tracker" = "https://github.com/Otoru/Genesis/issues"
"Source Code" = "https://github.com/Otoru/Genesis"<|MERGE_RESOLUTION|>--- conflicted
+++ resolved
@@ -1,10 +1,6 @@
 [tool.poetry]
 name = "genesis"
-<<<<<<< HEAD
 version = "0.5.0"
-=======
-version = "0.4.1"
->>>>>>> 8a3710c8
 description = "Implementation of FreeSWITCH Event Socket protocol with asyncio"
 authors = ["Vitor <vitor.hov@gmail.com>"]
 license = "MIT"
