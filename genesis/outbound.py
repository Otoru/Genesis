--- conflicted
+++ resolved
@@ -7,288 +7,16 @@
 
 from __future__ import annotations
 
-<<<<<<< HEAD
+
 from asyncio import StreamReader, StreamWriter, start_server
 from typing import Union, Dict, List, Optional
-=======
-from asyncio import StreamReader, StreamWriter, Queue, start_server, Event, wait_for
-from typing import Optional, Union, Dict, Literal
->>>>>>> ec3f0e4d
+
 from collections.abc import Callable, Coroutine
 from functools import partial
 import socket
 
 from genesis.logger import logger
-<<<<<<< HEAD
 from genesis.session import Session
-=======
-
-
-class Session(Protocol):
-    """
-    Session class
-    -------------
-
-    Abstracts a session established between the application and the freeswitch.
-
-    Attributes:
-    - reader: required
-        StreamReader used to read incoming information.
-    - writer: required
-        StreamWriter used to send information to freeswitch.
-    """
-
-    def __init__(self, reader: StreamReader, writer: StreamWriter) -> None:
-        super().__init__()
-        self.context: Dict[str, str] = dict()
-        self.reader = reader
-        self.writer = writer
-        self.fifo = Queue()
-
-    async def __aenter__(self) -> Session:
-        """Interface used to implement a context manager."""
-        await self.start()
-        return self
-
-    async def __aexit__(self, *args, **kwargs) -> None:
-        """Interface used to implement a context manager."""
-        await self.stop()
-
-    async def _awaitable_complete_command(
-        self, event_uuid: str, timeout: Optional[int] = None
-    ) -> Event:
-        """
-        Create an event that will be set when a command completes.
-
-        Args:
-            event_uuid: UUID to track the specific command execution.
-            timeout: Optional timeout in seconds for the command to complete.
-
-        Raises:
-            asyncio.TimeoutError: if the command does not complete within the timeout period.
-
-        Returns:
-            Event that will be set when command completes.
-        """
-        semaphore = Event()
-
-        handlers = {}
-
-        async def cleanup():
-            for key, value in handlers.items():
-                self.remove(key, value)
-
-        async def channel_execute_complete_handler(session: Session, event: ESLEvent):
-            logger.debug(f"Received channel execute complete event: {event}")
-
-            if "Application-UUID" in event and event["Application-UUID"] == event_uuid:
-                await session.fifo.put(event)
-                semaphore.set()
-                await cleanup()
-
-        # Handler for CHANNEL_HANGUP_COMPLETE event to ensure we don't miss it
-        # if the call is hung up before the command completes
-        async def channel_hangup_complete_handler(session: Session, event: ESLEvent):
-            logger.debug(f"Received hangup event: {event}")
-
-            if (
-                "Unique-ID" in event
-                and session.context.get("Channel-Unique-ID", None) == event["Unique-ID"]
-            ):
-                await session.fifo.put(event)
-                semaphore.set()
-                await cleanup()
-
-        handlers["CHANNEL_EXECUTE_COMPLETE"] = channel_execute_complete_handler
-        handlers["CHANNEL_HANGUP_COMPLETE"] = channel_hangup_complete_handler
-
-        for key, value in handlers.items():
-            self.on(key, value)
-
-        logger.debug(f"Register event handler for Application-UUID: {event_uuid}")
-
-        return wait_for(semaphore, timeout=timeout)
-
-    async def sendmsg(
-        self,
-        command: str,
-        application: str,
-        data: Optional[str] = None,
-        lock: bool = False,
-        uuid: Optional[str] = None,
-        event_uuid: Optional[str] = None,
-        block: bool = False,
-        headers: Optional[Dict[str, str]] = None,
-        timeout: Optional[int] = None,
-    ) -> ESLEvent:
-        """
-        Used to send commands from dialplan to session.
-
-        Args:
-            command: required
-                Command to send to freeswitch. One of: execute, hangup, unicast, nomedia, xferext
-            application: required
-                Dialplan application to execute.
-            data: optional
-                Arguments to send to the application. If the command is 'hangup', this is the cause.
-            lock: optional
-                If true, lock the event.
-            uuid: optional
-                UUID of the call/session/channel to send the command.
-            event_uuid: optional
-                Adds a UUID to the execute command. In the corresponding events (CHANNEL_EXECUTE and
-                CHANNEL_EXECUTE_COMPLETE), the UUID will be in the Application-UUID header.
-            block: optional
-                If true, wait for command completion before returning.
-            headers: optional
-                Additional headers to send with the command.
-            timeout: optional
-                Timeout for the command to complete. Just used if block is true.
-
-        Raises:
-            asyncio.TimeoutError: if the command does not complete within the timeout period.
-
-        Returns:
-            ESLEvent: The event received from FreeSWITCH after executing the command.
-        """
-        if uuid:
-            cmd = f"sendmsg {uuid}"
-        else:
-            cmd = "sendmsg"
-
-        cmd += f"\ncall-command: {command}"
-
-        # Generate event_uuid if not provided and command is execute
-        if command == "execute":
-            cmd += f"\nexecute-app-name: {application}"
-            if data:
-                cmd += f"\nexecute-app-arg: {data}"
-
-            event_uuid = event_uuid or str(uuid4())
-
-            cmd += f"\nEvent-UUID: {event_uuid}"
-
-        if lock:
-            cmd += f"\nevent-lock: true"
-
-        if command == "hangup":
-            cmd += f"\nhangup-cause: {data}"
-
-        if headers:
-            for key, value in headers.items():
-                cmd += f"\n{key}: {value}"
-
-        logger.debug(f"Send command to freeswitch: '{cmd}'.")
-
-        if block and command == "execute":
-            logger.debug(
-                f"Waiting for command completion with Application-UUID: {event_uuid}"
-            )
-            command_is_complete = await self._awaitable_complete_command(
-                event_uuid, timeout
-            )
-            response = await self.send(cmd)
-            logger.debug(
-                f"Recived reponse of execute command with block: {pformat(response)}"
-            )
-            await command_is_complete.wait()
-            return await self.fifo.get()
-
-        return await self.send(cmd)
-
-    async def log(
-        self,
-        level: Literal[
-            "CONSOLE", "ALERT", "CRIT", "ERR", "WARNING", "NOTICE", "INFO", "DEBUG"
-        ],
-        message: str,
-    ) -> ESLEvent:
-        """Log a message to FreeSWITCH using dp tools log."""
-        return await self.sendmsg("execute", "log", f"{level} {message}")
-
-    async def answer(self) -> ESLEvent:
-        """Answer the call associated with the session."""
-        return await self.sendmsg("execute", "answer")
-
-    async def park(self) -> ESLEvent:
-        """Move session-associated call to park."""
-        return await self.sendmsg("execute", "park")
-
-    async def hangup(self, cause: str = "NORMAL_CLEARING") -> ESLEvent:
-        """Hang up the call associated with the session."""
-        return await self.sendmsg("execute", "hangup", cause)
-
-    async def playback(
-        self, path: str, block=True, timeout: Optional[int] = None
-    ) -> ESLEvent:
-        """Requests the freeswitch to play an audio."""
-        return await self.sendmsg(
-            "execute", "playback", path, block=block, timeout=timeout
-        )
-
-    async def say(
-        self,
-        text: str,
-        module="en",
-        lang: Optional[str] = None,
-        kind: str = "NUMBER",
-        method: str = "pronounced",
-        gender: str = "FEMININE",
-        block=True,
-        timeout: Optional[int] = None,
-    ) -> ESLEvent:
-        """The say application will use the pre-recorded sound files to read or say things."""
-        if lang:
-            module += f":{lang}"
-
-        arguments = f"{module} {kind} {method} {gender} {text}"
-        logger.debug(f"Arguments used in say command: {arguments}")
-        return await self.sendmsg(
-            "execute", "say", arguments, block=block, timeout=timeout
-        )
-
-    async def play_and_get_digits(
-        self,
-        tries,
-        timeout,
-        terminators,
-        file,
-        minimal=0,
-        maximum=128,
-        block=True,
-        regexp: Optional[str] = None,
-        var_name: Optional[str] = None,
-        invalid_file: Optional[str] = None,
-        digit_timeout: Optional[int] = None,
-        transfer_on_failure: Optional[str] = None,
-        sendmsg_timeout: Optional[int] = None,
-    ) -> ESLEvent:
-        formatter = lambda value: "" if value is None else str(value)
-        ordered_arguments = [
-            minimal,
-            maximum,
-            tries,
-            timeout,
-            terminators,
-            file,
-            invalid_file,
-            var_name,
-            regexp,
-            digit_timeout,
-            transfer_on_failure,
-        ]
-        formated_ordered_arguments = map(formatter, ordered_arguments)
-        arguments = " ".join(formated_ordered_arguments)
-        logger.debug(f"Arguments used in play_and_get_digits command: {arguments}")
-
-        return await self.sendmsg(
-            "execute",
-            "play_and_get_digits",
-            arguments,
-            block=block,
-            timeout=sendmsg_timeout,
-        )
->>>>>>> ec3f0e4d
 
 
 class Outbound:
